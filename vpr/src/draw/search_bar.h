--- conflicted
+++ resolved
@@ -20,11 +20,9 @@
 void highlight_nets(std::string net_name);
 void highlight_blocks(std::string block_name);
 
-<<<<<<< HEAD
-#endif /* NO_GRAPHICS */
-=======
 /*function below pops up a dialog box with no button, showing the input warning message*/
 void warning_dialog_box(const char* message);
->>>>>>> d85eb6a2
 
+#endif /* NO_GRAPHICS */
+        
 #endif /* SEARCH_BAR_H */