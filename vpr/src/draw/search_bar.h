#ifndef SEARCH_BAR_H
#define SEARCH_BAR_H

#ifndef NO_GRAPHICS

#    include "easygl_constants.h"
#    include "graphics.h"
#    include "draw_global.h"

#    include "ezgl/point.hpp"
#    include "ezgl/application.hpp"
#    include "ezgl/graphics.hpp"
#    include "draw_color.h"

void search_and_highlight(GtkWidget* /*widget*/, ezgl::application* app);
bool highlight_rr_nodes(int hit_node);
void auto_zoom_rr_node(int rr_node_id);
void highlight_blocks(ClusterBlockId clb_index);
void highlight_nets(ClusterNetId net_id);
void highlight_nets(std::string net_name);
void highlight_blocks(std::string block_name);

/*function below pops up a dialog box with no button, showing the input warning message*/
void warning_dialog_box(const char* message);

<<<<<<< HEAD
=======
#endif /* NO_GRAPHICS */

>>>>>>> 136e97b1
#endif /* SEARCH_BAR_H */<|MERGE_RESOLUTION|>--- conflicted
+++ resolved
@@ -23,9 +23,6 @@
 /*function below pops up a dialog box with no button, showing the input warning message*/
 void warning_dialog_box(const char* message);
 
-<<<<<<< HEAD
-=======
 #endif /* NO_GRAPHICS */
 
->>>>>>> 136e97b1
 #endif /* SEARCH_BAR_H */