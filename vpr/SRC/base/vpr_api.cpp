/**
 General API for VPR
 Other software tools should generally call just the functions defined here
 For advanced/power users, you can call functions defined elsewhere in VPR or modify the data structures directly at your discretion but be aware that doing so can break the correctness of VPR

 Author: Jason Luu
 June 21, 2012
 */

#include <cstdio>
#include <cstring>
#include <ctime>
#include <chrono>
#include <cmath>
using namespace std;


#include "vtr_assert.h"
#include "vtr_list.h"
#include "vtr_matrix.h"
#include "vtr_math.h"
#include "vtr_log.h"
#include "vtr_version.h"
#include "vtr_time.h"
#include "vtr_cilk.h"

#include "vpr_types.h"
#include "vpr_utils.h"
#include "globals.h"
#include "atom_netlist.h"
#include "graphics.h"
#include "read_netlist.h"
#include "check_netlist.h"
#include "print_netlist.h"
#include "read_blif.h"
#include "draw.h"
#include "place_and_route.h"
#include "pack.h"
#include "SetupGrid.h"
#include "stats.h"
#include "path_delay.h"
#include "read_options.h"
#include "echo_files.h"
#include "read_xml_arch_file.h"
#include "SetupVPR.h"
#include "ShowSetup.h"
#include "CheckArch.h"
#include "CheckSetup.h"
#include "rr_graph.h"
#include "pb_type_graph.h"
#include "route_common.h"
#include "timing_place_lookup.h"
#include "route_export.h"
#include "vpr_api.h"
#include "read_sdc.h"
#include "read_sdc2.h"
#include "power.h"
#include "pack_types.h"
#include "lb_type_rr_graph.h"
#include "output_blif.h"
#include "read_activity.h"
#include "net_delay.h"
#include "AnalysisDelayCalculator.h"
#include "timing_info.h"
#include "netlist_writer.h"

#include "timing_graph_builder.h"
#include "timing_reports.h"
#include "tatum/echo_writer.hpp"

#include "read_route.h"
#include "read_netlist.h"
#include "read_blif.h"
#include "read_place.h"

#include "log.h"

/* Local subroutines */
static void free_pb_type(t_pb_type *pb_type);
static void free_complex_block_types(void);

static void free_arch(t_arch* Arch);
static void free_circuit(void);

static void get_intercluster_switch_fanin_estimates(const t_vpr_setup& vpr_setup, const int wire_segment_length,
        int *opin_switch_fanin, int *wire_switch_fanin, int *ipin_switch_fanin);

/* Local subroutines end */

/* Display general VPR information */
void vpr_print_title(void) {
<<<<<<< HEAD
	vtr::printf_info("\n");
	vtr::printf_info("VPR FPGA Placement and Routing.\n");
	vtr::printf_info("Version: %s\n", vtr::VERSION);
	vtr::printf_info("Revision: %s\n", vtr::VCS_REVISION);
	vtr::printf_info("Compiled: %s\n", vtr::BUILD_TIMESTAMP);
	vtr::printf_info("Compiler: %s\n", vtr::COMPILER);
	vtr::printf_info("University of Toronto\n");
	vtr::printf_info("vtr-users@googlegroups.com\n");
	vtr::printf_info("This is free open source code under MIT license.\n");
	vtr::printf_info("\n");
=======

    vtr::printf_info("\n");
    vtr::printf_info("VPR FPGA Placement and Routing.\n");
    vtr::printf_info("Version: %s\n", vtr::VERSION);
    vtr::printf_info("Revision: %s\n", vtr::VCS_REVISION);
    vtr::printf_info("Compiled: %s\n", vtr::BUILD_TIMESTAMP);
    vtr::printf_info("Compiler: %s\n", vtr::COMPILER);
    vtr::printf_info("University of Toronto\n");
    vtr::printf_info("vtr-users@googlegroups.com\n");
    vtr::printf_info("This is free open source code under MIT license.\n");
    vtr::printf_info("\n");

>>>>>>> fb9122e9
}

void vpr_print_args(int argc, const char** argv) {
    vtr::printf_info("VPR was run with the following command-line:\n");
    for (int i = 0; i < argc; i++) {
        if (i != 0) {
            vtr::printf_info(" ");
        }
        vtr::printf_info("%s", argv[i]);
    }
    vtr::printf_info("\n\n");
}

/* Initialize VPR
 1. Read Options
 2. Read Arch
 3. Read Circuit
 4. Sanity check all three
 */
void vpr_init(const int argc, const char **argv,
        t_options *options,
        t_vpr_setup *vpr_setup,
        t_arch *arch) {

    vtr::set_log_file("vpr_stdout.log");

    /* Print title message */
    vpr_print_title();

    memset(arch, 0, sizeof (t_arch));

    /* Read in user options */
    *options = read_options(argc, argv);

    //Print out the arguments passed to VPR.
    //This provides a reference in the log file to exactly
    //how VPR was run, aiding in re-producibility
    vpr_print_args(argc, argv);

    //Set the number of parallel workers
#ifdef __cilk
    //Using cilk set the number off workers for the run-time
    if (options->num_workers.value() == 0) {
        VPR_THROW(VPR_ERROR_OTHER, "Number of workers must be > 0");
    }
    std::string num_workers_str = std::to_string(options->num_workers.value());
    vtr::printf_info("Using up to %zu parallel worker(s)\n", options->num_workers.value());
    if (__cilkrts_set_param("nworkers", num_workers_str.c_str()) != 0) {
        VPR_THROW(VPR_ERROR_OTHER, "Failed to set the number of workers for cilkrts");
    }
#else
    //No parallel execution support
    if (options->num_workers.value() != 1) {
        vtr::printf_warning(__FILE__, __LINE__, 
            "VPR was compiled without parallel execution support, ignoring the specified number of workers (%d)",
            options->num_workers.value());
    }
#endif

    /* Timing option priorities */
    vpr_setup->TimingEnabled = options->timing_analysis;

    vtr::printf_info("\n");
    vtr::printf_info("Architecture file: %s\n", options->ArchFile.value().c_str());
    vtr::printf_info("Circuit name: %s.blif\n", options->CircuitName.value().c_str());
    vtr::printf_info("\n");

    /* Determine whether echo is on or off */
    setEchoEnabled(options->CreateEchoFile);

    /* Read in arch and circuit */
    SetupVPR(options,
            vpr_setup->TimingEnabled,
            true,
            &vpr_setup->FileNameOpts,
            arch,
            &vpr_setup->user_models,
            &vpr_setup->library_models,
            &vpr_setup->NetlistOpts,
            &vpr_setup->PackerOpts,
            &vpr_setup->PlacerOpts,
            &vpr_setup->AnnealSched,
            &vpr_setup->RouterOpts,
            &vpr_setup->AnalysisOpts,
            &vpr_setup->RoutingArch,
            &vpr_setup->PackerRRGraph,
            &vpr_setup->Segments,
            &vpr_setup->Timing,
            &vpr_setup->ShowGraphics,
            &vpr_setup->GraphPause,
            &vpr_setup->PowerOpts);

    /* Check inputs are reasonable */
    CheckArch(*arch);

    /* Verify settings don't conflict or otherwise not make sense */
    CheckSetup(
            vpr_setup->PackerOpts,
            vpr_setup->PlacerOpts,
            vpr_setup->RouterOpts,
            vpr_setup->RoutingArch, vpr_setup->Segments, vpr_setup->Timing,
            arch->Chans);

    /* flush any messages to user still in stdout that hasn't gotten displayed */
    fflush(stdout);

    /* Read blif file and sweep unused components */
    auto& atom_ctx = g_vpr_ctx.mutable_atom();
    atom_ctx.nlist = read_and_process_blif(vpr_setup->PackerOpts.blif_file_name.c_str(),
            vpr_setup->user_models,
            vpr_setup->library_models,
            vpr_setup->NetlistOpts.absorb_buffer_luts,
            vpr_setup->NetlistOpts.sweep_dangling_primary_ios,
            vpr_setup->NetlistOpts.sweep_dangling_nets,
            vpr_setup->NetlistOpts.sweep_dangling_blocks,
            vpr_setup->NetlistOpts.sweep_constant_primary_outputs);


    if (vpr_setup->PowerOpts.do_power) {
        //Load the net activity file for power estimation
        vtr::ScopedPrintTimer t("Load Activity File");
        auto& power_ctx = g_vpr_ctx.mutable_power();
        power_ctx.atom_net_power = read_activity(atom_ctx.nlist, vpr_setup->FileNameOpts.ActFile.c_str());
    }

    //Initialize timing graph and constraints
    if (vpr_setup->TimingEnabled) {
        auto& timing_ctx = g_vpr_ctx.mutable_timing();
        {
            vtr::ScopedPrintTimer t("Build Timing Graph");
            timing_ctx.graph = TimingGraphBuilder(atom_ctx.nlist, atom_ctx.lookup).timing_graph();
            vtr::printf("  Timing Graph Nodes: %zu\n", timing_ctx.graph->nodes().size());
            vtr::printf("  Timing Graph Edges: %zu\n", timing_ctx.graph->edges().size());
        }
        {
            vtr::ScopedPrintTimer t("Load Timing Constraints");
            timing_ctx.constraints = read_sdc2(vpr_setup->Timing, atom_ctx.nlist, atom_ctx.lookup, *timing_ctx.graph);
        }
    }

    fflush(stdout);

    ShowSetup(*vpr_setup);
}

/*
 * Sets globals: device_ctx.nx, device_ctx.ny
 * Allocs globals: chan_width_x, chan_width_y, device_ctx.grid
 * Depends on num_clbs, pins_per_clb */
void vpr_init_pre_place_and_route(const t_vpr_setup& vpr_setup, const t_arch& Arch) {
<<<<<<< HEAD
	/* Read in netlist file for placement and routing */
    auto& cluster_ctx = g_vpr_ctx.mutable_clustering();
    auto& device_ctx = g_vpr_ctx.mutable_device();

	if (!vpr_setup.FileNameOpts.NetFile.empty()) {
		read_netlist(vpr_setup.FileNameOpts.NetFile.c_str(), &Arch, vpr_setup.FileNameOpts.verify_file_digests, &cluster_ctx.blocks, &cluster_ctx.clbs_nlist, &cluster_ctx.clb_nlist);
=======

    /* Read in netlist file for placement and routing */
    auto& cluster_ctx = g_vpr_ctx.mutable_clustering();
    auto& device_ctx = g_vpr_ctx.mutable_device();

    if (!vpr_setup.FileNameOpts.NetFile.empty()) {
        read_netlist(vpr_setup.FileNameOpts.NetFile.c_str(), &Arch, vpr_setup.FileNameOpts.verify_file_digests, &cluster_ctx.num_blocks, &cluster_ctx.blocks, &cluster_ctx.clbs_nlist);
>>>>>>> fb9122e9

        /* This is done so that all blocks have subblocks and can be treated the same */
        check_netlist();

<<<<<<< HEAD
		if(vpr_setup.gen_netlist_as_blif) {
			char *name = (char*)vtr::malloc((strlen(vpr_setup.FileNameOpts.CircuitName.c_str()) + 16) * sizeof(char));
			sprintf(name, "%s.preplace.blif", vpr_setup.FileNameOpts.CircuitName.c_str());
			output_blif(&Arch, (int) cluster_ctx.clb_nlist.blocks().size(), name);
			free(name);
		}
	}
=======
        if (vpr_setup.gen_netlist_as_blif) {
            char *name = (char*) vtr::malloc((strlen(vpr_setup.FileNameOpts.CircuitName.c_str()) + 16) * sizeof (char));
            sprintf(name, "%s.preplace.blif", vpr_setup.FileNameOpts.CircuitName.c_str());
            output_blif(&Arch, cluster_ctx.blocks, cluster_ctx.num_blocks, name);
            free(name);
        }
    }
>>>>>>> fb9122e9

    /* Output the current settings to console. */
    printClusteredNetlistStats();

<<<<<<< HEAD
    int current = std::max(vtr::nint((float) sqrt((float) cluster_ctx.clb_nlist.blocks().size())), 1); /* current is the value of the smaller side of the FPGA */
=======
    int current = std::max(vtr::nint((float) sqrt((float) cluster_ctx.num_blocks)), 1); /* current is the value of the smaller side of the FPGA */
>>>>>>> fb9122e9
    int low = 1;
    int high = -1;

    int *num_instances_type = (int*) vtr::calloc(device_ctx.num_block_types, sizeof (int));
    int *num_blocks_type = (int*) vtr::calloc(device_ctx.num_block_types, sizeof (int));

    for (auto blk_id : cluster_ctx.clb_nlist.blocks()) {
        num_blocks_type[cluster_ctx.clb_nlist.block_type(blk_id)->index]++;
    }

    if (Arch.clb_grid.IsAuto) {

        /* Auto-size FPGA, perform a binary search */
        while (high == -1 || low < high) {

            /* Generate grid */
            if (Arch.clb_grid.Aspect >= 1.0) {
                device_ctx.ny = current;
                device_ctx.nx = vtr::nint(current * Arch.clb_grid.Aspect);
            } else {
                device_ctx.nx = current;
                device_ctx.ny = vtr::nint(current / Arch.clb_grid.Aspect);
            }
            vtr::printf_info("Auto-sizing FPGA at x = %d y = %d\n", device_ctx.nx, device_ctx.ny);
            alloc_and_load_grid(num_instances_type);
            freeGrid();

            /* Test if netlist fits in grid */
            bool fit = true;
            for (int i = 0; i < device_ctx.num_block_types; ++i) {
                if (num_blocks_type[i] > num_instances_type[i]) {
                    fit = false;
                    break;
                }
            }

            /* get next value */
            if (!fit) {
                /* increase size of max */
                if (high == -1) {
                    current = current * 2;
                    if (current > MAX_SHORT) {
                        vtr::printf_error(__FILE__, __LINE__,
                                "FPGA required is too large for current architecture settings.\n");
                        exit(1);
                    }
                } else {
                    if (low == current)
                        current++;
                    low = current;
                    current = low + ((high - low) / 2);
                }
            } else {
                high = current;
                current = low + ((high - low) / 2);
            }
        }

        /* Generate grid */
        if (Arch.clb_grid.Aspect >= 1.0) {
            device_ctx.ny = current;
            device_ctx.nx = vtr::nint(current * Arch.clb_grid.Aspect);
        } else {
            device_ctx.nx = current;
            device_ctx.ny = vtr::nint(current / Arch.clb_grid.Aspect);
        }
        alloc_and_load_grid(num_instances_type);
        vtr::printf_info("FPGA auto-sized to x = %d y = %d\n", device_ctx.nx, device_ctx.ny);
    } else {
        device_ctx.nx = Arch.clb_grid.W;
        device_ctx.ny = Arch.clb_grid.H;
        alloc_and_load_grid(num_instances_type);
    }

    vtr::printf_info("The circuit will be mapped into a %d x %d array of clbs.\n", device_ctx.nx, device_ctx.ny);

    /* Test if netlist fits in grid */
    for (int i = 0; i < device_ctx.num_block_types; ++i) {
        if (num_blocks_type[i] > num_instances_type[i]) {

            vtr::printf_error(__FILE__, __LINE__,
                    "Not enough physical locations for type %s, "
                    "number of blocks is %d but number of locations is %d.\n",
                    device_ctx.block_types[i].name, num_blocks_type[i],
                    num_instances_type[i]);
            exit(1);
        }
    }

    vtr::printf_info("\n");
    vtr::printf_info("Resource usage...\n");
    for (int i = 0; i < device_ctx.num_block_types; ++i) {
        vtr::printf_info("\tNetlist      %d\tblocks of type: %s\n",
                num_blocks_type[i], device_ctx.block_types[i].name);
        vtr::printf_info("\tArchitecture %d\tblocks of type: %s\n",
                num_instances_type[i], device_ctx.block_types[i].name);
    }
    vtr::printf_info("\n");
    device_ctx.chan_width.x_max = device_ctx.chan_width.y_max = 0;
    device_ctx.chan_width.x_min = device_ctx.chan_width.y_min = 0;
    device_ctx.chan_width.x_list = (int *) vtr::malloc((device_ctx.ny + 1) * sizeof (int));
    device_ctx.chan_width.y_list = (int *) vtr::malloc((device_ctx.nx + 1) * sizeof (int));

    vtr::free(num_blocks_type);
    vtr::free(num_instances_type);
}

void vpr_pack(t_vpr_setup& vpr_setup, const t_arch& arch) {
    std::chrono::high_resolution_clock::time_point end, begin;
    begin = std::chrono::high_resolution_clock::now();
    vtr::printf_info("Initialize packing.\n");

    /* If needed, estimate inter-cluster delay. Assume the average routing hop goes out of
     a block through an opin switch to a length-4 wire, then through a wire switch to another
     length-4 wire, then through a wire-to-ipin-switch into another block. */
    int wire_segment_length = 4;

    float inter_cluster_delay = UNDEFINED;
    if (vpr_setup.PackerOpts.timing_driven
            && vpr_setup.PackerOpts.auto_compute_inter_cluster_net_delay) {

        /* We want to determine a reasonable fan-in to the opin, wire, and ipin switches, based
           on which the intercluster delays can be estimated. The fan-in of a switch influences its
           delay.

           The fan-in of the switch depends on the architecture (unidirectional/bidirectional), as
           well as Fc_in/out and Fs */
        int opin_switch_fanin, wire_switch_fanin, ipin_switch_fanin;
        get_intercluster_switch_fanin_estimates(vpr_setup, wire_segment_length, &opin_switch_fanin,
                &wire_switch_fanin, &ipin_switch_fanin);


        float Tdel_opin_switch, R_opin_switch, Cout_opin_switch;
        float opin_switch_del = get_arch_switch_info(arch.Segments[0].arch_opin_switch, opin_switch_fanin,
                Tdel_opin_switch, R_opin_switch, Cout_opin_switch);

        float Tdel_wire_switch, R_wire_switch, Cout_wire_switch;
        float wire_switch_del = get_arch_switch_info(arch.Segments[0].arch_wire_switch, wire_switch_fanin,
                Tdel_wire_switch, R_wire_switch, Cout_wire_switch);

        float Tdel_wtoi_switch, R_wtoi_switch, Cout_wtoi_switch;
        float wtoi_switch_del = get_arch_switch_info(
                vpr_setup.RoutingArch.wire_to_arch_ipin_switch, ipin_switch_fanin,
                Tdel_wtoi_switch, R_wtoi_switch, Cout_wtoi_switch);

        float Rmetal = arch.Segments[0].Rmetal;
        float Cmetal = arch.Segments[0].Cmetal;

        /* The delay of a wire with its driving switch is the switch delay plus the
         product of the equivalent resistance and capacitance experienced by the wire. */

        float first_wire_seg_delay = opin_switch_del
                + (R_opin_switch + Rmetal * (float) wire_segment_length / 2)
                * (Cout_opin_switch + Cmetal * (float) wire_segment_length);
        float second_wire_seg_delay = wire_switch_del
                + (R_wire_switch + Rmetal * (float) wire_segment_length / 2)
                * (Cout_wire_switch + Cmetal * (float) wire_segment_length);
        inter_cluster_delay = 4
                * (first_wire_seg_delay + second_wire_seg_delay
                + wtoi_switch_del); /* multiply by 4 to get a more conservative estimate */
    }

    try_pack(&vpr_setup.PackerOpts, &arch, vpr_setup.user_models,
            vpr_setup.library_models, inter_cluster_delay, vpr_setup.PackerRRGraph
#ifdef ENABLE_CLASSIC_VPR_STA
            , vpr_setup.Timing
#endif
            );

    end = std::chrono::high_resolution_clock::now();
    std::chrono::duration<double> time_span = std::chrono::duration_cast<std::chrono::duration<double>>(end - begin);
    vtr::printf_info("Packing took %g seconds\n", time_span.count());
    fflush(stdout);
}

/* Since the parameters of a switch may change as a function of its fanin,
   to get an estimation of inter-cluster delays we need a reasonable estimation
   of the fan-ins of switches that connect clusters together. These switches are
        1) opin to wire switch
        2) wire to wire switch
        3) wire to ipin switch
   We can estimate the fan-in of these switches based on the Fc_in/Fc_out of
   a logic block, and the switch block Fs value */
static void get_intercluster_switch_fanin_estimates(const t_vpr_setup& vpr_setup, const int wire_segment_length,
        int *opin_switch_fanin, int *wire_switch_fanin, int *ipin_switch_fanin) {
    e_directionality directionality;
    int Fs;
    float Fc_in, Fc_out;
    int W = 100; //W is unknown pre-packing, so *if* we need W here, we will assume a value of 100

    auto& device_ctx = g_vpr_ctx.device();

    directionality = vpr_setup.RoutingArch.directionality;
    Fs = vpr_setup.RoutingArch.Fs;
    Fc_in = 0, Fc_out = 0;

    /* get Fc_in/out for device_ctx.FILL_TYPE block (i.e. logic blocks) */
    VTR_ASSERT(device_ctx.FILL_TYPE->fc_specs.size() > 0);

    //Estimate the maximum Fc_in/Fc_out

    for (const t_fc_specification& fc_spec : device_ctx.FILL_TYPE->fc_specs) {
        float Fc = fc_spec.fc_value;

        if (fc_spec.fc_value_type == e_fc_value_type::ABSOLUTE) {
            //Convert to estimated fractional
            Fc /= W;
        }
        VTR_ASSERT_MSG(Fc >= 0 && Fc <= 1., "Fc should be fractional");

        for (int ipin : fc_spec.pins) {
            int iclass = device_ctx.FILL_TYPE->pin_class[ipin];
            e_pin_type pin_type = device_ctx.FILL_TYPE->class_inf[iclass].type;

            if (pin_type == DRIVER) {
                Fc_out = std::max(Fc, Fc_out);
            } else {
                VTR_ASSERT(pin_type == RECEIVER);
                Fc_in = std::max(Fc, Fc_in);
            }
        }
    }

    /* Estimates of switch fan-in are done as follows:
       1) opin to wire switch:
            2 CLBs connect to a channel, each with #opins/4 pins. Each pin has Fc_out*W
            switches, and then we assume the switches are distributed evenly over the W wires.
            In the unidirectional case, all these switches are then crammed down to W/wire_segment_length wires.

                    Unidirectional: 2 * #opins_per_side * Fc_out * wire_segment_length
                    Bidirectional:  2 * #opins_per_side * Fc_out

       2) wire to wire switch
            A wire segment in a switchblock connects to Fs other wires. Assuming these connections are evenly
            distributed, each target wire receives Fs connections as well. In the unidirectional case,
            source wires can only connect to W/wire_segment_length wires.

                    Unidirectional: Fs * wire_segment_length
                    Bidirectional:  Fs

       3) wire to ipin switch
            An input pin of a CLB simply receives Fc_in connections.

                    Unidirectional: Fc_in
                    Bidirectional:  Fc_in
     */


    /* Fan-in to opin/ipin/wire switches depends on whether the architecture is unidirectional/bidirectional */
    (*opin_switch_fanin) = 2 * device_ctx.FILL_TYPE->num_drivers / 4 * Fc_out;
    (*wire_switch_fanin) = Fs;
    (*ipin_switch_fanin) = Fc_in;
    if (directionality == UNI_DIRECTIONAL) {
        /* adjustments to opin-to-wire and wire-to-wire switch fan-ins */
        (*opin_switch_fanin) *= wire_segment_length;
        (*wire_switch_fanin) *= wire_segment_length;
    } else if (directionality == BI_DIRECTIONAL) {
        /* no adjustments need to be made here */
    } else {
        vpr_throw(VPR_ERROR_PACK, __FILE__, __LINE__, "Unrecognized directionality: %d\n", (int) directionality);
    }
}

bool vpr_place_and_route(t_vpr_setup *vpr_setup, const t_arch& arch) {
<<<<<<< HEAD
	/* Startup X graphics */
	init_graphics_state(vpr_setup->ShowGraphics, vpr_setup->GraphPause,
			vpr_setup->RouterOpts.route_type);
	if (vpr_setup->ShowGraphics) {
		init_graphics("VPR:  Versatile Place and Route for FPGAs", WHITE);
		alloc_draw_structs(&arch);
	}

	/* Do placement and routing */
	bool success = place_and_route(vpr_setup->PlacerOpts,
			vpr_setup->FileNameOpts, 
=======

    /* Startup X graphics */
    init_graphics_state(vpr_setup->ShowGraphics, vpr_setup->GraphPause,
            vpr_setup->RouterOpts.route_type);
    if (vpr_setup->ShowGraphics) {
        init_graphics("VPR:  Versatile Place and Route for FPGAs", WHITE);
        alloc_draw_structs(&arch);
    }
    /* Do placement and routing */
    bool success = place_and_route(vpr_setup->PlacerOpts,
            vpr_setup->FileNameOpts,
>>>>>>> fb9122e9
            &arch,
            vpr_setup->AnnealSched, vpr_setup->RouterOpts, &vpr_setup->RoutingArch,
            vpr_setup->Segments, vpr_setup->Timing);
    fflush(stdout);

    /* Close down X Display */
    if (vpr_setup->ShowGraphics)
        close_graphics();
    free_draw_structs();

    return (success);
}

/* Free architecture data structures */
void free_arch(t_arch* Arch) {
    auto& device_ctx = g_vpr_ctx.mutable_device();

    freeGrid();
    vtr::free(device_ctx.chan_width.x_list);
    vtr::free(device_ctx.chan_width.y_list);

    device_ctx.chan_width.x_list = device_ctx.chan_width.y_list = NULL;
    device_ctx.chan_width.max = device_ctx.chan_width.x_max = device_ctx.chan_width.y_max = device_ctx.chan_width.x_min = device_ctx.chan_width.y_min = 0;

    for (int i = 0; i < Arch->num_switches; ++i) {
        if (Arch->Switches->name != NULL) {
            vtr::free(Arch->Switches[i].name);
        }
    }
    delete[] Arch->Switches;
    delete[] device_ctx.arch_switch_inf;
    Arch->Switches = NULL;
    device_ctx.arch_switch_inf = NULL;
    for (int i = 0; i < Arch->num_segments; ++i) {
        vtr::free(Arch->Segments[i].cb);
        Arch->Segments[i].cb = NULL;
        vtr::free(Arch->Segments[i].sb);
        Arch->Segments[i].sb = NULL;
        vtr::free(Arch->Segments[i].name);
        Arch->Segments[i].name = NULL;
    }
    vtr::free(Arch->Segments);
    t_model *model = Arch->models;
    while (model) {
        t_model_ports *input_port = model->inputs;
        while (input_port) {
            t_model_ports *prev_port = input_port;
            input_port = input_port->next;
            vtr::free(prev_port->name);
            delete prev_port;
        }
        t_model_ports *output_port = model->outputs;
        while (output_port) {
            t_model_ports *prev_port = output_port;
            output_port = output_port->next;
            vtr::free(prev_port->name);
            delete prev_port;
        }
        vtr::t_linked_vptr *vptr = model->pb_types;
        while (vptr) {
            vtr::t_linked_vptr *vptr_prev = vptr;
            vptr = vptr->next;
            vtr::free(vptr_prev);
        }
        t_model *prev_model = model;

        model = model->next;
        if (prev_model->instances)
            vtr::free(prev_model->instances);
        vtr::free(prev_model->name);
        delete prev_model;
    }

    for (int i = 0; i < Arch->num_directs; ++i) {
        vtr::free(Arch->Directs[i].name);
        vtr::free(Arch->Directs[i].from_pin);
        vtr::free(Arch->Directs[i].to_pin);
    }
    vtr::free(Arch->Directs);

    vtr::free(Arch->architecture_id);

    if (Arch->model_library) {
        for (int i = 0; i < 4; ++i) {
            vtr::t_linked_vptr *vptr = Arch->model_library[i].pb_types;
            while (vptr) {
                vtr::t_linked_vptr *vptr_prev = vptr;
                vptr = vptr->next;
                vtr::free(vptr_prev);
            }
        }

        vtr::free(Arch->model_library[0].name);
        vtr::free(Arch->model_library[0].outputs->name);
        delete[] Arch->model_library[0].outputs;
        vtr::free(Arch->model_library[1].inputs->name);
        delete[] Arch->model_library[1].inputs;
        vtr::free(Arch->model_library[1].name);
        vtr::free(Arch->model_library[2].name);
        vtr::free(Arch->model_library[2].inputs[0].name);
        vtr::free(Arch->model_library[2].inputs[1].name);
        delete[] Arch->model_library[2].inputs;
        vtr::free(Arch->model_library[2].outputs->name);
        delete[] Arch->model_library[2].outputs;
        vtr::free(Arch->model_library[3].name);
        vtr::free(Arch->model_library[3].inputs->name);
        delete[] Arch->model_library[3].inputs;
        vtr::free(Arch->model_library[3].outputs->name);
        delete[] Arch->model_library[3].outputs;
        delete[] Arch->model_library;
    }

    if (Arch->clocks) {
        vtr::free(Arch->clocks->clock_inf);
    }

    free_complex_block_types();
    free_chunk_memory_trace();

    vtr::free(Arch->ipin_cblock_switch_name);
}

static void free_complex_block_types(void) {
<<<<<<< HEAD
	free_all_pb_graph_nodes();
=======

    free_all_pb_graph_nodes();
>>>>>>> fb9122e9

    auto& device_ctx = g_vpr_ctx.mutable_device();

    for (int i = 0; i < device_ctx.num_block_types; ++i) {
        vtr::free(device_ctx.block_types[i].name);

        if (&device_ctx.block_types[i] == device_ctx.EMPTY_TYPE) {
            continue;
        }

        for (int width = 0; width < device_ctx.block_types[i].width; ++width) {
            for (int height = 0; height < device_ctx.block_types[i].height; ++height) {
                for (int side = 0; side < 4; ++side) {
                    for (int pin = 0; pin < device_ctx.block_types[i].num_pin_loc_assignments[width][height][side]; ++pin) {
                        if (device_ctx.block_types[i].pin_loc_assignments[width][height][side][pin])
                            vtr::free(device_ctx.block_types[i].pin_loc_assignments[width][height][side][pin]);
                    }
                    vtr::free(device_ctx.block_types[i].pinloc[width][height][side]);
                    vtr::free(device_ctx.block_types[i].pin_loc_assignments[width][height][side]);
                }
                vtr::free(device_ctx.block_types[i].pinloc[width][height]);
                vtr::free(device_ctx.block_types[i].pin_loc_assignments[width][height]);
                vtr::free(device_ctx.block_types[i].num_pin_loc_assignments[width][height]);
            }
            vtr::free(device_ctx.block_types[i].pinloc[width]);
            vtr::free(device_ctx.block_types[i].pin_loc_assignments[width]);
            vtr::free(device_ctx.block_types[i].num_pin_loc_assignments[width]);
        }
        vtr::free(device_ctx.block_types[i].pinloc);
        vtr::free(device_ctx.block_types[i].pin_loc_assignments);
        vtr::free(device_ctx.block_types[i].num_pin_loc_assignments);

        vtr::free(device_ctx.block_types[i].pin_width);
        vtr::free(device_ctx.block_types[i].pin_height);

        for (int j = 0; j < device_ctx.block_types[i].num_class; ++j) {
            vtr::free(device_ctx.block_types[i].class_inf[j].pinlist);
        }
        vtr::free(device_ctx.block_types[i].class_inf);
        vtr::free(device_ctx.block_types[i].is_global_pin);
        vtr::free(device_ctx.block_types[i].pin_class);
        vtr::free(device_ctx.block_types[i].grid_loc_def);

        free_pb_type(device_ctx.block_types[i].pb_type);
        vtr::free(device_ctx.block_types[i].pb_type);
    }
    delete[] device_ctx.block_types;
}

static void free_pb_type(t_pb_type *pb_type) {
<<<<<<< HEAD
	vtr::free(pb_type->name);
	if (pb_type->blif_model)
		vtr::free(pb_type->blif_model);

	for (int i = 0; i < pb_type->num_modes; ++i) {
		for (int j = 0; j < pb_type->modes[i].num_pb_type_children; ++j) {
			free_pb_type(&pb_type->modes[i].pb_type_children[j]);
		}
		vtr::free(pb_type->modes[i].pb_type_children);
		vtr::free(pb_type->modes[i].name);
		for (int j = 0; j < pb_type->modes[i].num_interconnect; ++j) {
			vtr::free(pb_type->modes[i].interconnect[j].input_string);
			vtr::free(pb_type->modes[i].interconnect[j].output_string);
			vtr::free(pb_type->modes[i].interconnect[j].name);

			for (int k = 0; k < pb_type->modes[i].interconnect[j].num_annotations; ++k) {
				if (pb_type->modes[i].interconnect[j].annotations[k].clock)
					vtr::free(pb_type->modes[i].interconnect[j].annotations[k].clock);
				if (pb_type->modes[i].interconnect[j].annotations[k].input_pins) {
					vtr::free(pb_type->modes[i].interconnect[j].annotations[k].input_pins);
				}
				if (pb_type->modes[i].interconnect[j].annotations[k].output_pins) {
					vtr::free(pb_type->modes[i].interconnect[j].annotations[k].output_pins);
				}
				for (int m = 0; m < pb_type->modes[i].interconnect[j].annotations[k].num_value_prop_pairs; ++m) {
					vtr::free(pb_type->modes[i].interconnect[j].annotations[k].value[m]);
				}
				vtr::free(pb_type->modes[i].interconnect[j].annotations[k].prop);
				vtr::free(pb_type->modes[i].interconnect[j].annotations[k].value);
			}
			vtr::free(pb_type->modes[i].interconnect[j].annotations);
			if (pb_type->modes[i].interconnect[j].interconnect_power)
				vtr::free(pb_type->modes[i].interconnect[j].interconnect_power);
		}
		if (pb_type->modes[i].interconnect)
			vtr::free(pb_type->modes[i].interconnect);
		if (pb_type->modes[i].mode_power)
			vtr::free(pb_type->modes[i].mode_power);
	}
	if (pb_type->modes)
		vtr::free(pb_type->modes);

	for (int i = 0; i < pb_type->num_annotations; ++i) {
		for (int j = 0; j < pb_type->annotations[i].num_value_prop_pairs; ++j) {
			vtr::free(pb_type->annotations[i].value[j]);
		}
		vtr::free(pb_type->annotations[i].value);
		vtr::free(pb_type->annotations[i].prop);
		if (pb_type->annotations[i].input_pins) {
			vtr::free(pb_type->annotations[i].input_pins);
		}
		if (pb_type->annotations[i].output_pins) {
			vtr::free(pb_type->annotations[i].output_pins);
		}
		if (pb_type->annotations[i].clock) {
			vtr::free(pb_type->annotations[i].clock);
		}
	}
	if (pb_type->num_annotations > 0) {
		vtr::free(pb_type->annotations);
	}

	if (pb_type->pb_type_power) {
		vtr::free(pb_type->pb_type_power);
	}

	for (int i = 0; i < pb_type->num_ports; ++i) {
		vtr::free(pb_type->ports[i].name);
		if (pb_type->ports[i].port_class) {
			vtr::free(pb_type->ports[i].port_class);
		}
		if (pb_type->ports[i].port_power) {
			vtr::free(pb_type->ports[i].port_power);
		}
	}
	vtr::free(pb_type->ports);
}

void free_circuit() {
	//Free new net structures
    auto& cluster_ctx = g_vpr_ctx.mutable_clustering();

	free_global_nlist_net(&cluster_ctx.clbs_nlist);

	if (cluster_ctx.blocks != NULL) {
		for (int i = 0; i < (int) cluster_ctx.clb_nlist.blocks().size(); ++i) {
			vtr::free(cluster_ctx.blocks[i].nets);
			vtr::free(cluster_ctx.blocks[i].net_pins);
		}
	}
	vtr::free(cluster_ctx.blocks);
	cluster_ctx.blocks = NULL;
=======

    vtr::free(pb_type->name);
    if (pb_type->blif_model)
        vtr::free(pb_type->blif_model);

    for (int i = 0; i < pb_type->num_modes; ++i) {
        for (int j = 0; j < pb_type->modes[i].num_pb_type_children; ++j) {
            free_pb_type(&pb_type->modes[i].pb_type_children[j]);
        }
        vtr::free(pb_type->modes[i].pb_type_children);
        vtr::free(pb_type->modes[i].name);
        for (int j = 0; j < pb_type->modes[i].num_interconnect; ++j) {
            vtr::free(pb_type->modes[i].interconnect[j].input_string);
            vtr::free(pb_type->modes[i].interconnect[j].output_string);
            vtr::free(pb_type->modes[i].interconnect[j].name);

            for (int k = 0; k < pb_type->modes[i].interconnect[j].num_annotations; ++k) {
                if (pb_type->modes[i].interconnect[j].annotations[k].clock)
                    vtr::free(pb_type->modes[i].interconnect[j].annotations[k].clock);
                if (pb_type->modes[i].interconnect[j].annotations[k].input_pins) {
                    vtr::free(pb_type->modes[i].interconnect[j].annotations[k].input_pins);
                }
                if (pb_type->modes[i].interconnect[j].annotations[k].output_pins) {
                    vtr::free(pb_type->modes[i].interconnect[j].annotations[k].output_pins);
                }
                for (int m = 0; m < pb_type->modes[i].interconnect[j].annotations[k].num_value_prop_pairs; ++m) {
                    vtr::free(pb_type->modes[i].interconnect[j].annotations[k].value[m]);
                }
                vtr::free(pb_type->modes[i].interconnect[j].annotations[k].prop);
                vtr::free(pb_type->modes[i].interconnect[j].annotations[k].value);
            }
            vtr::free(pb_type->modes[i].interconnect[j].annotations);
            if (pb_type->modes[i].interconnect[j].interconnect_power)
                vtr::free(pb_type->modes[i].interconnect[j].interconnect_power);
        }
        if (pb_type->modes[i].interconnect)
            vtr::free(pb_type->modes[i].interconnect);
        if (pb_type->modes[i].mode_power)
            vtr::free(pb_type->modes[i].mode_power);
    }
    if (pb_type->modes)
        vtr::free(pb_type->modes);

    for (int i = 0; i < pb_type->num_annotations; ++i) {
        for (int j = 0; j < pb_type->annotations[i].num_value_prop_pairs; ++j) {
            vtr::free(pb_type->annotations[i].value[j]);
        }
        vtr::free(pb_type->annotations[i].value);
        vtr::free(pb_type->annotations[i].prop);
        if (pb_type->annotations[i].input_pins) {
            vtr::free(pb_type->annotations[i].input_pins);
        }
        if (pb_type->annotations[i].output_pins) {
            vtr::free(pb_type->annotations[i].output_pins);
        }
        if (pb_type->annotations[i].clock) {
            vtr::free(pb_type->annotations[i].clock);
        }
    }
    if (pb_type->num_annotations > 0) {
        vtr::free(pb_type->annotations);
    }

    if (pb_type->pb_type_power) {
        vtr::free(pb_type->pb_type_power);
    }

    for (int i = 0; i < pb_type->num_ports; ++i) {
        vtr::free(pb_type->ports[i].name);
        if (pb_type->ports[i].port_class) {
            vtr::free(pb_type->ports[i].port_class);
        }
        if (pb_type->ports[i].port_power) {
            vtr::free(pb_type->ports[i].port_power);
        }
    }
    vtr::free(pb_type->ports);
}

void free_circuit() {

    //Free new net structures
    auto& cluster_ctx = g_vpr_ctx.mutable_clustering();

    free_global_nlist_net(&cluster_ctx.clbs_nlist);

    if (cluster_ctx.blocks != NULL) {
        for (int i = 0; i < cluster_ctx.num_blocks; ++i) {
            if (cluster_ctx.blocks[i].pb != NULL) {
                free_pb(cluster_ctx.blocks[i].pb);
                delete cluster_ctx.blocks[i].pb;
            }
            vtr::free(cluster_ctx.blocks[i].nets);
            vtr::free(cluster_ctx.blocks[i].net_pins);
            vtr::free(cluster_ctx.blocks[i].name);
            delete [] cluster_ctx.blocks[i].pb_route;
        }
    }
    vtr::free(cluster_ctx.blocks);
    cluster_ctx.blocks = NULL;
>>>>>>> fb9122e9
}

void vpr_free_vpr_data_structures(t_arch& Arch,
        t_vpr_setup& vpr_setup) {

    free_all_lb_type_rr_graph(vpr_setup.PackerRRGraph);
    free_circuit();
    free_arch(&Arch);
    free_echo_file_info();
    free_timing_stats();
    free_sdc_related_structs();
}

void vpr_free_all(t_arch& Arch,
        t_vpr_setup& vpr_setup) {

    free_rr_graph();
    if (vpr_setup.RouterOpts.doRouting) {
        free_route_structs();
    }
    free_trace_structs();
    vpr_free_vpr_data_structures(Arch, vpr_setup);
}


/****************************************************************************************************
 * Advanced functions
 *  Used when you need fine-grained control over VPR that the main VPR operations do not enable
 ****************************************************************************************************/

/* Read in user options */
void vpr_read_options(const int argc, const char **argv, t_options * options) {
    *options = read_options(argc, argv);
}

/* Read in arch and circuit */
void vpr_setup_vpr(t_options *Options, const bool TimingEnabled,
        const bool readArchFile, t_file_name_opts *FileNameOpts,
        t_arch * Arch,
        t_model ** user_models, t_model ** library_models,
        t_netlist_opts* NetlistOpts,
        t_packer_opts *PackerOpts,
        t_placer_opts *PlacerOpts,
        t_annealing_sched *AnnealSched,
        t_router_opts *RouterOpts,
        t_analysis_opts* AnalysisOpts,
        t_det_routing_arch *RoutingArch,
        vector <t_lb_type_rr_node> **PackerRRGraph,
        t_segment_inf ** Segments, t_timing_inf * Timing,
        bool * ShowGraphics, int *GraphPause,
        t_power_opts * PowerOpts) {
    SetupVPR(Options, TimingEnabled, readArchFile, FileNameOpts, Arch,
            user_models, library_models, NetlistOpts, PackerOpts, PlacerOpts,
            AnnealSched, RouterOpts, AnalysisOpts, RoutingArch, PackerRRGraph, Segments, Timing,
            ShowGraphics, GraphPause, PowerOpts);
}

void vpr_check_arch(const t_arch& Arch) {
    CheckArch(Arch);
}

/* Verify settings don't conflict or otherwise not make sense */
void vpr_check_setup(
        const t_packer_opts PackerOpts,
        const t_placer_opts PlacerOpts,
        const t_router_opts RouterOpts,
        const t_det_routing_arch RoutingArch, const t_segment_inf * Segments,
        const t_timing_inf Timing, const t_chan_width_dist Chans) {
    CheckSetup(PackerOpts, PlacerOpts, RouterOpts, RoutingArch,
            Segments, Timing, Chans);
}

/* Show current setup */
void vpr_show_setup(const t_vpr_setup& vpr_setup) {
    ShowSetup(vpr_setup);
}

void vpr_init_analysis(t_vpr_setup& vpr_setup, const t_arch& Arch) {
    auto& device_ctx = g_vpr_ctx.mutable_device();
    auto& cluster_ctx = g_vpr_ctx.clustering();

    if (!vpr_setup.RouterOpts.doRouting) {

        //Load up netlist and other device parameters
        vpr_init_pre_place_and_route(vpr_setup, Arch);

        read_place(vpr_setup.FileNameOpts.NetFile.c_str(), vpr_setup.FileNameOpts.PlaceFile.c_str(),
                vpr_setup.FileNameOpts.verify_file_digests, device_ctx.nx, device_ctx.ny, cluster_ctx.num_blocks, cluster_ctx.blocks);
        sync_grid_to_blocks();

        post_place_sync(cluster_ctx.num_blocks);

        int width_fac = vpr_setup.RouterOpts.fixed_channel_width;
        if (width_fac != NO_FIXED_CHANNEL_WIDTH) {
            //Only try if a fixed channel width is specified
            try_graph(width_fac, vpr_setup.RouterOpts, &vpr_setup.RoutingArch,
                    vpr_setup.Segments, Arch.Chans,
                    Arch.Directs, Arch.num_directs);
        }

        //load up routing from file
        read_route(vpr_setup.FileNameOpts.PlaceFile.c_str(), vpr_setup.FileNameOpts.RouteFile.c_str(), vpr_setup);
    }
}

void vpr_analysis(t_vpr_setup& vpr_setup, const t_arch& Arch) {
    if (!vpr_setup.AnalysisOpts.doAnalysis) return;

    auto& route_ctx = g_vpr_ctx.routing();
    auto& cluster_ctx = g_vpr_ctx.mutable_clustering();
    auto& device_ctx = g_vpr_ctx.mutable_device();
    auto& atom_ctx = g_vpr_ctx.atom();


    if (route_ctx.trace_head == nullptr) {
        VPR_THROW(VPR_ERROR_ANALYSIS, "No routing loaded -- can not perform post-routing analysis");
    }


    float** net_delay = nullptr;
    vtr::t_chunk net_delay_ch = {NULL, 0, NULL};
#ifdef ENABLE_CLASSIC_VPR_STA
    t_slack* slacks = nullptr;
#endif
    if (vpr_setup.TimingEnabled) {
        //Load the net delays
        net_delay = alloc_net_delay(&net_delay_ch, cluster_ctx.clbs_nlist.net, cluster_ctx.clb_nlist.nets().size());
        load_net_delay_from_routing(net_delay, cluster_ctx.clbs_nlist.net, cluster_ctx.clb_nlist.nets().size());

#ifdef ENABLE_CLASSIC_VPR_STA
        slacks = alloc_and_load_timing_graph(vpr_setup.Timing);
#endif
    }


    routing_stats(vpr_setup.RouterOpts.full_stats, vpr_setup.RouterOpts.route_type,
            device_ctx.num_rr_switches, vpr_setup.Segments,
            vpr_setup.RoutingArch.num_segment,
            vpr_setup.RoutingArch.R_minW_nmos,
            vpr_setup.RoutingArch.R_minW_pmos,
            Arch.grid_logic_tile_area,
            vpr_setup.RoutingArch.directionality,
            vpr_setup.RoutingArch.wire_to_rr_ipin_switch,
            vpr_setup.TimingEnabled, net_delay
#ifdef ENABLE_CLASSIC_VPR_STA
            , slacks, vpr_setup.Timing
#endif
            );

    if (vpr_setup.TimingEnabled) {

        //Do final timing analysis
        auto analysis_delay_calc = std::make_shared<AnalysisDelayCalculator>(atom_ctx.nlist, atom_ctx.lookup, net_delay);
        auto timing_info = make_setup_hold_timing_info(analysis_delay_calc);
        timing_info->update();

        if (isEchoFileEnabled(E_ECHO_ANALYSIS_TIMING_GRAPH)) {
            auto& timing_ctx = g_vpr_ctx.timing();
            tatum::write_echo(getEchoFileName(E_ECHO_ANALYSIS_TIMING_GRAPH),
                    *timing_ctx.graph, *timing_ctx.constraints, *analysis_delay_calc, timing_info->analyzer());
        }

        //Timing stats
        generate_setup_timing_stats(*timing_info);
        generate_hold_timing_stats(*timing_info);

        //Write the post-syntesis netlist
        if (vpr_setup.AnalysisOpts.gen_post_synthesis_netlist) {
            netlist_writer(atom_ctx.nlist.netlist_name().c_str(), analysis_delay_calc);
        }

        //Do power analysis
        if (vpr_setup.PowerOpts.do_power) {

            vpr_power_estimation(vpr_setup, Arch, *timing_info);
        }

        //Clean-up the net delays
        free_net_delay(net_delay, &net_delay_ch);

#ifdef ENABLE_CLASSIC_VPR_STA
        free_timing_graph(slacks);
#endif
    }
}

/* This function performs power estimation, and must be called
 * after packing, placement AND routing. Currently, this
 * will not work when running a partial flow (ex. only routing). */
void vpr_power_estimation(const t_vpr_setup& vpr_setup, const t_arch& Arch, const SetupTimingInfo& timing_info) {
<<<<<<< HEAD
	/* Ensure we are only using 1 clock */
	if(timing_info.critical_paths().size() != 1) {
=======

    /* Ensure we are only using 1 clock */
    if (timing_info.critical_paths().size() != 1) {
>>>>>>> fb9122e9
        VPR_THROW(VPR_ERROR_POWER, "Power analysis only supported on single-clock circuits");
    }

    auto& power_ctx = g_vpr_ctx.mutable_power();

    /* Get the critical path of this clock */
    power_ctx.solution_inf.T_crit = timing_info.least_slack_critical_path().delay();
    VTR_ASSERT(power_ctx.solution_inf.T_crit > 0.);

    vtr::printf_info("\n\nPower Estimation:\n");
    vtr::printf_info("-----------------\n");

    vtr::printf_info("Initializing power module\n");

    /* Initialize the power module */
    bool power_error = power_init(vpr_setup.FileNameOpts.PowerFile.c_str(),
            vpr_setup.FileNameOpts.CmosTechFile.c_str(), &Arch, &vpr_setup.RoutingArch);
    if (power_error) {
        vtr::printf_error(__FILE__, __LINE__,
                "Power initialization failed.\n");
    }

    if (!power_error) {
        float power_runtime_s;

        vtr::printf_info("Running power estimation\n");

        /* Run power estimation */
        e_power_ret_code power_ret_code = power_total(&power_runtime_s, vpr_setup,
                &Arch, &vpr_setup.RoutingArch);

        /* Check for errors/warnings */
        if (power_ret_code == POWER_RET_CODE_ERRORS) {
            vtr::printf_error(__FILE__, __LINE__,
                    "Power estimation failed. See power output for error details.\n");
        } else if (power_ret_code == POWER_RET_CODE_WARNINGS) {
            vtr::printf_warning(__FILE__, __LINE__,
                    "Power estimation completed with warnings. See power output for more details.\n");
        } else if (power_ret_code == POWER_RET_CODE_SUCCESS) {
        }
        vtr::printf_info("Power estimation took %g seconds\n", power_runtime_s);
    }

    /* Uninitialize power module */
    if (!power_error) {
        vtr::printf_info("Uninitializing power module\n");
        power_error = power_uninit();
        if (power_error) {
            vtr::printf_error(__FILE__, __LINE__,
                    "Power uninitialization failed.\n");
        } else {

        }
    }

    vtr::printf_info("\n");
}

<<<<<<< HEAD
void vpr_print_error(const VprError& vpr_error){
	/* Determine the type of VPR error, To-do: can use some enum-to-string mechanism */
=======
void vpr_print_error(const VprError& vpr_error) {

    /* Determine the type of VPR error, To-do: can use some enum-to-string mechanism */
>>>>>>> fb9122e9
    char* error_type = NULL;
    try {
        switch (vpr_error.type()) {
            case VPR_ERROR_UNKNOWN:
                error_type = vtr::strdup("Unknown");
                break;
            case VPR_ERROR_ARCH:
                error_type = vtr::strdup("Architecture file");
                break;
            case VPR_ERROR_PACK:
                error_type = vtr::strdup("Packing");
                break;
            case VPR_ERROR_PLACE:
                error_type = vtr::strdup("Placement");
                break;
            case VPR_ERROR_ROUTE:
                error_type = vtr::strdup("Routing");
                break;
            case VPR_ERROR_TIMING:
                error_type = vtr::strdup("Timing");
                break;
            case VPR_ERROR_SDC:
                error_type = vtr::strdup("SDC file");
                break;
            case VPR_ERROR_NET_F:
                error_type = vtr::strdup("Netlist file");
                break;
            case VPR_ERROR_BLIF_F:
                error_type = vtr::strdup("Blif file");
                break;
            case VPR_ERROR_PLACE_F:
                error_type = vtr::strdup("Placement file");
                break;
            case VPR_ERROR_IMPL_NETLIST_WRITER:
                error_type = vtr::strdup("Implementation Netlist Writer");
                break;
            case VPR_ERROR_ATOM_NETLIST:
                error_type = vtr::strdup("Atom Netlist");
                break;
            case VPR_ERROR_POWER:
                error_type = vtr::strdup("Power");
                break;
            case VPR_ERROR_ANALYSIS:
                error_type = vtr::strdup("Analysis");
                break;
            case VPR_ERROR_OTHER:
                error_type = vtr::strdup("Other");
                break;
            default:
                error_type = vtr::strdup("Unrecognized Error");
                break;
        }
    } catch (const vtr::VtrError& e) {
        error_type = NULL;
    }

    //We can't pass std::string's through va_args functions,
    //so we need to copy them and pass via c_str()
    std::string msg = vpr_error.what();
    std::string filename = vpr_error.filename();

    vtr::printf_error(__FILE__, __LINE__,
            "\nType: %s\nFile: %s\nLine: %d\nMessage: %s\n",
            error_type, filename.c_str(), vpr_error.line(),
            msg.c_str());
}<|MERGE_RESOLUTION|>--- conflicted
+++ resolved
@@ -89,18 +89,6 @@
 
 /* Display general VPR information */
 void vpr_print_title(void) {
-<<<<<<< HEAD
-	vtr::printf_info("\n");
-	vtr::printf_info("VPR FPGA Placement and Routing.\n");
-	vtr::printf_info("Version: %s\n", vtr::VERSION);
-	vtr::printf_info("Revision: %s\n", vtr::VCS_REVISION);
-	vtr::printf_info("Compiled: %s\n", vtr::BUILD_TIMESTAMP);
-	vtr::printf_info("Compiler: %s\n", vtr::COMPILER);
-	vtr::printf_info("University of Toronto\n");
-	vtr::printf_info("vtr-users@googlegroups.com\n");
-	vtr::printf_info("This is free open source code under MIT license.\n");
-	vtr::printf_info("\n");
-=======
 
     vtr::printf_info("\n");
     vtr::printf_info("VPR FPGA Placement and Routing.\n");
@@ -113,7 +101,6 @@
     vtr::printf_info("This is free open source code under MIT license.\n");
     vtr::printf_info("\n");
 
->>>>>>> fb9122e9
 }
 
 void vpr_print_args(int argc, const char** argv) {
@@ -264,27 +251,16 @@
  * Allocs globals: chan_width_x, chan_width_y, device_ctx.grid
  * Depends on num_clbs, pins_per_clb */
 void vpr_init_pre_place_and_route(const t_vpr_setup& vpr_setup, const t_arch& Arch) {
-<<<<<<< HEAD
 	/* Read in netlist file for placement and routing */
     auto& cluster_ctx = g_vpr_ctx.mutable_clustering();
     auto& device_ctx = g_vpr_ctx.mutable_device();
 
 	if (!vpr_setup.FileNameOpts.NetFile.empty()) {
 		read_netlist(vpr_setup.FileNameOpts.NetFile.c_str(), &Arch, vpr_setup.FileNameOpts.verify_file_digests, &cluster_ctx.blocks, &cluster_ctx.clbs_nlist, &cluster_ctx.clb_nlist);
-=======
-
-    /* Read in netlist file for placement and routing */
-    auto& cluster_ctx = g_vpr_ctx.mutable_clustering();
-    auto& device_ctx = g_vpr_ctx.mutable_device();
-
-    if (!vpr_setup.FileNameOpts.NetFile.empty()) {
-        read_netlist(vpr_setup.FileNameOpts.NetFile.c_str(), &Arch, vpr_setup.FileNameOpts.verify_file_digests, &cluster_ctx.num_blocks, &cluster_ctx.blocks, &cluster_ctx.clbs_nlist);
->>>>>>> fb9122e9
 
         /* This is done so that all blocks have subblocks and can be treated the same */
         check_netlist();
 
-<<<<<<< HEAD
 		if(vpr_setup.gen_netlist_as_blif) {
 			char *name = (char*)vtr::malloc((strlen(vpr_setup.FileNameOpts.CircuitName.c_str()) + 16) * sizeof(char));
 			sprintf(name, "%s.preplace.blif", vpr_setup.FileNameOpts.CircuitName.c_str());
@@ -292,29 +268,16 @@
 			free(name);
 		}
 	}
-=======
-        if (vpr_setup.gen_netlist_as_blif) {
-            char *name = (char*) vtr::malloc((strlen(vpr_setup.FileNameOpts.CircuitName.c_str()) + 16) * sizeof (char));
-            sprintf(name, "%s.preplace.blif", vpr_setup.FileNameOpts.CircuitName.c_str());
-            output_blif(&Arch, cluster_ctx.blocks, cluster_ctx.num_blocks, name);
-            free(name);
-        }
-    }
->>>>>>> fb9122e9
 
     /* Output the current settings to console. */
     printClusteredNetlistStats();
 
-<<<<<<< HEAD
     int current = std::max(vtr::nint((float) sqrt((float) cluster_ctx.clb_nlist.blocks().size())), 1); /* current is the value of the smaller side of the FPGA */
-=======
-    int current = std::max(vtr::nint((float) sqrt((float) cluster_ctx.num_blocks)), 1); /* current is the value of the smaller side of the FPGA */
->>>>>>> fb9122e9
     int low = 1;
     int high = -1;
 
-    int *num_instances_type = (int*) vtr::calloc(device_ctx.num_block_types, sizeof (int));
-    int *num_blocks_type = (int*) vtr::calloc(device_ctx.num_block_types, sizeof (int));
+    int *num_instances_type = (int*) vtr::calloc(device_ctx.num_block_types, sizeof(int));
+    int *num_blocks_type = (int*) vtr::calloc(device_ctx.num_block_types, sizeof(int));
 
     for (auto blk_id : cluster_ctx.clb_nlist.blocks()) {
         num_blocks_type[cluster_ctx.clb_nlist.block_type(blk_id)->index]++;
@@ -574,19 +537,6 @@
 }
 
 bool vpr_place_and_route(t_vpr_setup *vpr_setup, const t_arch& arch) {
-<<<<<<< HEAD
-	/* Startup X graphics */
-	init_graphics_state(vpr_setup->ShowGraphics, vpr_setup->GraphPause,
-			vpr_setup->RouterOpts.route_type);
-	if (vpr_setup->ShowGraphics) {
-		init_graphics("VPR:  Versatile Place and Route for FPGAs", WHITE);
-		alloc_draw_structs(&arch);
-	}
-
-	/* Do placement and routing */
-	bool success = place_and_route(vpr_setup->PlacerOpts,
-			vpr_setup->FileNameOpts, 
-=======
 
     /* Startup X graphics */
     init_graphics_state(vpr_setup->ShowGraphics, vpr_setup->GraphPause,
@@ -598,7 +548,6 @@
     /* Do placement and routing */
     bool success = place_and_route(vpr_setup->PlacerOpts,
             vpr_setup->FileNameOpts,
->>>>>>> fb9122e9
             &arch,
             vpr_setup->AnnealSched, vpr_setup->RouterOpts, &vpr_setup->RoutingArch,
             vpr_setup->Segments, vpr_setup->Timing);
@@ -722,12 +671,7 @@
 }
 
 static void free_complex_block_types(void) {
-<<<<<<< HEAD
 	free_all_pb_graph_nodes();
-=======
-
-    free_all_pb_graph_nodes();
->>>>>>> fb9122e9
 
     auto& device_ctx = g_vpr_ctx.mutable_device();
 
@@ -778,104 +722,9 @@
 }
 
 static void free_pb_type(t_pb_type *pb_type) {
-<<<<<<< HEAD
 	vtr::free(pb_type->name);
 	if (pb_type->blif_model)
 		vtr::free(pb_type->blif_model);
-
-	for (int i = 0; i < pb_type->num_modes; ++i) {
-		for (int j = 0; j < pb_type->modes[i].num_pb_type_children; ++j) {
-			free_pb_type(&pb_type->modes[i].pb_type_children[j]);
-		}
-		vtr::free(pb_type->modes[i].pb_type_children);
-		vtr::free(pb_type->modes[i].name);
-		for (int j = 0; j < pb_type->modes[i].num_interconnect; ++j) {
-			vtr::free(pb_type->modes[i].interconnect[j].input_string);
-			vtr::free(pb_type->modes[i].interconnect[j].output_string);
-			vtr::free(pb_type->modes[i].interconnect[j].name);
-
-			for (int k = 0; k < pb_type->modes[i].interconnect[j].num_annotations; ++k) {
-				if (pb_type->modes[i].interconnect[j].annotations[k].clock)
-					vtr::free(pb_type->modes[i].interconnect[j].annotations[k].clock);
-				if (pb_type->modes[i].interconnect[j].annotations[k].input_pins) {
-					vtr::free(pb_type->modes[i].interconnect[j].annotations[k].input_pins);
-				}
-				if (pb_type->modes[i].interconnect[j].annotations[k].output_pins) {
-					vtr::free(pb_type->modes[i].interconnect[j].annotations[k].output_pins);
-				}
-				for (int m = 0; m < pb_type->modes[i].interconnect[j].annotations[k].num_value_prop_pairs; ++m) {
-					vtr::free(pb_type->modes[i].interconnect[j].annotations[k].value[m]);
-				}
-				vtr::free(pb_type->modes[i].interconnect[j].annotations[k].prop);
-				vtr::free(pb_type->modes[i].interconnect[j].annotations[k].value);
-			}
-			vtr::free(pb_type->modes[i].interconnect[j].annotations);
-			if (pb_type->modes[i].interconnect[j].interconnect_power)
-				vtr::free(pb_type->modes[i].interconnect[j].interconnect_power);
-		}
-		if (pb_type->modes[i].interconnect)
-			vtr::free(pb_type->modes[i].interconnect);
-		if (pb_type->modes[i].mode_power)
-			vtr::free(pb_type->modes[i].mode_power);
-	}
-	if (pb_type->modes)
-		vtr::free(pb_type->modes);
-
-	for (int i = 0; i < pb_type->num_annotations; ++i) {
-		for (int j = 0; j < pb_type->annotations[i].num_value_prop_pairs; ++j) {
-			vtr::free(pb_type->annotations[i].value[j]);
-		}
-		vtr::free(pb_type->annotations[i].value);
-		vtr::free(pb_type->annotations[i].prop);
-		if (pb_type->annotations[i].input_pins) {
-			vtr::free(pb_type->annotations[i].input_pins);
-		}
-		if (pb_type->annotations[i].output_pins) {
-			vtr::free(pb_type->annotations[i].output_pins);
-		}
-		if (pb_type->annotations[i].clock) {
-			vtr::free(pb_type->annotations[i].clock);
-		}
-	}
-	if (pb_type->num_annotations > 0) {
-		vtr::free(pb_type->annotations);
-	}
-
-	if (pb_type->pb_type_power) {
-		vtr::free(pb_type->pb_type_power);
-	}
-
-	for (int i = 0; i < pb_type->num_ports; ++i) {
-		vtr::free(pb_type->ports[i].name);
-		if (pb_type->ports[i].port_class) {
-			vtr::free(pb_type->ports[i].port_class);
-		}
-		if (pb_type->ports[i].port_power) {
-			vtr::free(pb_type->ports[i].port_power);
-		}
-	}
-	vtr::free(pb_type->ports);
-}
-
-void free_circuit() {
-	//Free new net structures
-    auto& cluster_ctx = g_vpr_ctx.mutable_clustering();
-
-	free_global_nlist_net(&cluster_ctx.clbs_nlist);
-
-	if (cluster_ctx.blocks != NULL) {
-		for (int i = 0; i < (int) cluster_ctx.clb_nlist.blocks().size(); ++i) {
-			vtr::free(cluster_ctx.blocks[i].nets);
-			vtr::free(cluster_ctx.blocks[i].net_pins);
-		}
-	}
-	vtr::free(cluster_ctx.blocks);
-	cluster_ctx.blocks = NULL;
-=======
-
-    vtr::free(pb_type->name);
-    if (pb_type->blif_model)
-        vtr::free(pb_type->blif_model);
 
     for (int i = 0; i < pb_type->num_modes; ++i) {
         for (int j = 0; j < pb_type->modes[i].num_pb_type_children; ++j) {
@@ -952,27 +801,19 @@
 }
 
 void free_circuit() {
-
-    //Free new net structures
+	//Free new net structures
     auto& cluster_ctx = g_vpr_ctx.mutable_clustering();
 
     free_global_nlist_net(&cluster_ctx.clbs_nlist);
 
-    if (cluster_ctx.blocks != NULL) {
-        for (int i = 0; i < cluster_ctx.num_blocks; ++i) {
-            if (cluster_ctx.blocks[i].pb != NULL) {
-                free_pb(cluster_ctx.blocks[i].pb);
-                delete cluster_ctx.blocks[i].pb;
-            }
-            vtr::free(cluster_ctx.blocks[i].nets);
-            vtr::free(cluster_ctx.blocks[i].net_pins);
-            vtr::free(cluster_ctx.blocks[i].name);
-            delete [] cluster_ctx.blocks[i].pb_route;
-        }
-    }
-    vtr::free(cluster_ctx.blocks);
-    cluster_ctx.blocks = NULL;
->>>>>>> fb9122e9
+	if (cluster_ctx.blocks != NULL) {
+		for (int i = 0; i < (int) cluster_ctx.clb_nlist.blocks().size(); ++i) {
+			vtr::free(cluster_ctx.blocks[i].nets);
+			vtr::free(cluster_ctx.blocks[i].net_pins);
+		}
+	}
+	vtr::free(cluster_ctx.blocks);
+	cluster_ctx.blocks = NULL;
 }
 
 void vpr_free_vpr_data_structures(t_arch& Arch,
@@ -1163,14 +1004,8 @@
  * after packing, placement AND routing. Currently, this
  * will not work when running a partial flow (ex. only routing). */
 void vpr_power_estimation(const t_vpr_setup& vpr_setup, const t_arch& Arch, const SetupTimingInfo& timing_info) {
-<<<<<<< HEAD
 	/* Ensure we are only using 1 clock */
 	if(timing_info.critical_paths().size() != 1) {
-=======
-
-    /* Ensure we are only using 1 clock */
-    if (timing_info.critical_paths().size() != 1) {
->>>>>>> fb9122e9
         VPR_THROW(VPR_ERROR_POWER, "Power analysis only supported on single-clock circuits");
     }
 
@@ -1229,14 +1064,8 @@
     vtr::printf_info("\n");
 }
 
-<<<<<<< HEAD
 void vpr_print_error(const VprError& vpr_error){
 	/* Determine the type of VPR error, To-do: can use some enum-to-string mechanism */
-=======
-void vpr_print_error(const VprError& vpr_error) {
-
-    /* Determine the type of VPR error, To-do: can use some enum-to-string mechanism */
->>>>>>> fb9122e9
     char* error_type = NULL;
     try {
         switch (vpr_error.type()) {
