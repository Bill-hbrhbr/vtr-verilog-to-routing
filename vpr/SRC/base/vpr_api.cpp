--- conflicted
+++ resolved
@@ -808,11 +808,7 @@
         vpr_init_pre_place_and_route(vpr_setup, Arch);
 
         read_place(vpr_setup.FileNameOpts.NetFile.c_str(), vpr_setup.FileNameOpts.PlaceFile.c_str(),
-<<<<<<< HEAD
                 vpr_setup.FileNameOpts.verify_file_digests, device_ctx.nx, device_ctx.ny, cluster_ctx.clb_nlist.blocks().size());
-=======
-                vpr_setup.FileNameOpts.verify_file_digests, device_ctx.grid, cluster_ctx.num_blocks, cluster_ctx.blocks);
->>>>>>> ce4b07d7
         sync_grid_to_blocks();
 
         post_place_sync();
